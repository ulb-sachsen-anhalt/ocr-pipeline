--- conflicted
+++ resolved
@@ -22,6 +22,7 @@
 * [Ubuntu 18.04 LTS Server](https://ubuntu.com/#download) or higher
 
 optional:
+
 * libsm6 (if OpenCV used)
 * python3-venv (if Python is used outside Container, i.e. running Tests)
 * configure extra flags
@@ -76,7 +77,7 @@
 
 The Tesseract Instances use Python's `concurrent.futures.ProcessPoolExecutor` implementation and are therefore plattform dependent. It has issues both on Mac OS (Mojave and higher) and Windows (10) and also depends on the specific Python Version.  
 
-For local development it's also required to have a local Tesseract Installation with any required model configurations. 
+For local development it's also required to have a local Tesseract Installation with any required model configurations.
 
 Activate virtual Python environment and install required libraries on a Windows System:
 
@@ -104,11 +105,8 @@
 
 The script `manage-container-ocr.sh` forms the OCR part of the Digitization Workflow at ULB Sachsen-Anhalt, which spans itself from the image source to delivering data towards the final presentation system of the library. These integration may differ in other Digitalization contexts, when the OCR Process is triggered by different mechanics.
 
-<<<<<<< HEAD
-Data delivery to the host system is scheduled via cronjobs. When triggered, it's searching a marker file called `meta_done`, which represents the previous stage in the workflow. After running the OCR-System, this marker file is moved on as `ocr_done`, which indicates the following step OCR has sucessfully finished.
-=======
-Data delivery to the host system is scheduled via cronjobs. When triggered, it's searching a small marker file called `meta_done`, which represents the previous stage in the workflow. After running the OCR-System, this marker file is moved on as `ocr_done`, which indicates the following step to continue since OCR has sucessfully finished.
+Data delivery to the host system is scheduled via cronjobs. When triggered, it's searching a small marker file called `meta_done`, which represents the previous stage in the workflow. After running the OCR-System, this marker file is moved on as `ocr_done`, which indicates the following step OCR has sucessfully finished.
 
 ## License
-Under terms of the [MIT license](https://opensource.org/licenses/MIT)
->>>>>>> a514e783
+
+Under terms of the [MIT license](https://opensource.org/licenses/MIT)