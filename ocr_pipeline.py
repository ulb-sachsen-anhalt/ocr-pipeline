# -*- coding: utf-8 -*-
"""ULB DD/IT OCR Pipeline Workflow"""

import argparse
import concurrent.futures
import configparser
import logging
import logging.config
import math
import os
import pathlib
import sys
import time
import tempfile

from lib.ocr_step import (
    StepTesseract,
    StepPostMoveAlto,
    StepPostReplaceChars,
    RegexReplacement,
    StepPostReplaceCharsRegex,
    StepEstimateOCR,
    StepException
)


# python process-wrapper
os.environ['OMP_THREAD_LIMIT'] = '1'

MARK_MISSING_ESTM = -1


class OCRPipeline():
    """Control pipeline workflow"""

    def __init__(self, scandata_path, conf_file=None, log_dir=None):
        self.cfg = configparser.ConfigParser()
        self.scandata_path = scandata_path
        if conf_file is None:
            project_dir = os.path.dirname(__file__)
            conf_file = os.path.join(project_dir, 'conf', 'ocr_config.ini')
        read_files = self.cfg.read(conf_file)
        self.tesseract_args = {}
        if not read_files:
            raise ValueError('Error: Missing Pipeline-Configuration!')
        if log_dir:
            if not os.path.exists(log_dir):
                os.makedirs(log_dir)
            self.cfg['pipeline']['logdir'] = log_dir
        self._init_logger()
        self.prepare_workdir()

    def get(self, section, option):
        """Get configured option from section"""

        return self.cfg.get(section, option)

    def merge_args(self, arguments):
        """Merge configuration with CLI arguments"""

        if 'workdir' in arguments and arguments['workdir']:
            self.cfg.set('pipeline', 'workdir', arguments["workdir"])
        if 'executors' in arguments and arguments['executors']:
            self.cfg['pipeline']['executors'] = arguments['executors']
        if 'models' in arguments and arguments['models']:
            self.cfg['step_tesseract']['model_configs'] = arguments['models']
        if 'extra' in arguments and arguments['extra']:
            self.tesseract_args[''.join(arguments['extra'])] = None
        # handle tesseract args
        self.tesseract_args['-l'] = self.cfg.get('step_tesseract', 'model_configs')
        self.tesseract_args[self.cfg.get('step_tesseract','output_configs')] = None
        self.tesseract_args['tesseract_bin'] = self.cfg.get('step_tesseract','tesseract_bin')

    def _init_logger(self):
<<<<<<< HEAD
        fallback = os.path.join(tempfile.gettempdir(), 'ocr-pipeline-log')
        logger_folder = self.cfg.get('pipeline', 'logdir', fallback=fallback)
        right_now = time.strftime('%Y-%m-%d_%H-%M', time.localtime())
        # path exists but cant be written
        if not (os.path.exists(logger_folder) and os.access(logger_folder, os.W_OK)):
            logger_folder = fallback
=======
        fallback_logdir = os.path.join(tempfile.gettempdir(), 'ocr-pipeline-log')
        logger_folder = self.cfg.get('pipeline', 'logdir')
        right_now = time.strftime('%Y-%m-%d_%H-%M', time.localtime())
        # path exists but cant be written
        if not os.path.exists(logger_folder) or not os.access(logger_folder, os.W_OK):
            logger_folder = fallback_logdir
>>>>>>> 80704736
            # use default project log path
            # create if not existing
            if not os.path.exists(logger_folder):
                os.makedirs(logger_folder)

        # set scandata path as logfile prefix
        file_prefix = os.path.basename(self.scandata_path)
        # save check if path got trailing slash
        if self.scandata_path.endswith("/"):
            file_prefix = 'ocr'

        self.logfile_name = os.path.join(
            logger_folder, f"{file_prefix}_{right_now}.log")
        conf_logname = {'logname': self.logfile_name}

        # config file location
        project_dir = os.path.dirname(__file__)
        conf_file_location = os.path.join(
            project_dir, 'conf', 'ocr_logger_config.ini')
        logging.config.fileConfig(conf_file_location, defaults=conf_logname)
        logger_name = self.cfg.get('pipeline', 'logger_name')
        self.the_logger = logging.getLogger(logger_name)
        self.the_logger.info("init logging from '%s' at '%s'", str(
            conf_file_location), self.logfile_name)

    def log(self, lvl, message):
        """write messages to log"""

        func = getattr(self.the_logger, lvl, 'info')
        func(message)

    def _write_mark(self, mark):
        if self.scandata_path:
            right_now = time.strftime('%Y-%m-%d %H:%M:%S', time.localtime())
            old_label = self.cfg.get('pipeline', 'mark_prev')
            if not old_label:
                self.log(
                    'error', f"Miss preceeding marker, unable to set mark '{mark}'")
            old_marker = os.path.join(self.scandata_path, old_label)
            with open(old_marker, 'a+') as m_file:
                m_file.write(f"\n{right_now} [INFO ] switch to state {mark}")
            os.rename(old_marker, os.path.join(self.scandata_path, mark))

    def mark_fail(self):
        """mark state pipeline failed"""

        self._write_mark('ocr_fail')

    def mark_done(self):
        """Mark state pipeline succeded"""

        self._write_mark('ocr_done')

    def prepare_workdir(self, workdir=None):
        """prepare workdir: create or clear if necessary"""

        workdir_tmp = workdir
        if not workdir_tmp:
            self.log('warning', f"no workdir set, use conf: {workdir_tmp}")
            workdir_tmp = self.cfg.get('pipeline', 'workdir')

        if not os.path.isdir(workdir_tmp):
            if os.access(workdir_tmp, os.W_OK):
                os.makedirs(workdir_tmp)
            else:
                self.log(
                    'warning', f"workdir {workdir_tmp} not writable, use tmp dir")
                workdir_tmp = '/tmp/ocr-pipeline-workdir'
                if os.path.exists(workdir_tmp):
                    self._clean_workdir(workdir_tmp)
                os.makedirs(workdir_tmp, exist_ok=True)
        else:
            self._clean_workdir(workdir_tmp)

        return workdir_tmp

    def _clean_workdir(self, the_dir):
        """clear previous work artifacts"""

        self.log('info', f"clean existing workdir '{the_dir}'")
        for file_ in os.listdir(the_dir):
            fpath = os.path.join(the_dir, file_)
            if os.path.isfile(fpath):
                os.unlink(fpath)

    def profile(self, func):
        """profile execution time of provided function"""

        func_start = time.time()
        func()
        func_end = time.time()
        func_delta = func_end - func_start
        label = str(func).split()[4].split('.')[2]
        return f"'{label}' passed in {func_delta:.2f}s"

    def store_estimations(self, estms):
        """Postprocessing of OCR-Quality Estimation Data"""

        valids = [r for r in estms if r[1] != -1]
        invalids = [r for r in estms if r[1] == -1]
        sorteds = sorted(valids, key=lambda r: r[1])
        aggregations = StepEstimateOCR.analyze(sorteds)
        if aggregations:
            (mean, bins) = aggregations
            b_1 = len(bins[0])
            b_2 = len(bins[1])
            b_3 = len(bins[2])
            b_4 = len(bins[3])
            b_5 = len(bins[4])
            n_v = len(valids)
            n_i = len(invalids)
            self.log(
                'info', f"WTR (Mean) : '{mean}' (1: {b_1}/{n_v}, ... 5: {b_5}/{n_v})")
            end_time = time.strftime('%Y-%m-%d_%H-%M', time.localtime())
            file_name = os.path.basename(self.scandata_path)
            file_path = os.path.join(
                self.scandata_path, f"{file_name}_{end_time}.wtr")
            with open(file_path, 'w') as outfile:
                outfile.write(
                    f"{mean},{b_1},{b_2},{b_3},{b_4},{b_5},{len(estms)},{n_i}\n")
                for s in sorteds:
                    outfile.write(
                        f"{s[0]},{s[1]:.3f},{s[2]},{s[3]},{s[4]},{s[5]},{s[6]},{s[7]}\n")
                outfile.write("\n")
                return file_path

    def get_images_sorted(self):
        """get all images tif|jpg|png as sorted list"""

        img_exts = [self.cfg.get('pipeline', 'image_ext')]
        if "," in img_exts[0]:
            img_exts = img_exts[0].split(",")

        def _f(path):
            for img_ext in img_exts:
                if str(path).endswith(img_ext):
                    return True

        image_paths = [str(i) for i in pathlib.Path(
            self.scandata_path).iterdir() if _f(i)]
        return sorted(image_paths)


def _execute_pipeline(*args):
    number = args[0][0]
    start_path = args[0][1]
    file_marker = f"{number:04d}/{len(IMAGE_PATHS):04d}"
    next_in = start_path
    step_label = 'start'
    image_name = os.path.basename(start_path)

    try:
        workdir = pipeline.cfg.get('pipeline', 'workdir')

        # forward to tesseract
        pipeline.log(
            'info', f"[{image_name}] process image {file_marker} in {workdir}")
        step_tesseract = StepTesseract(
            next_in, pipeline.tesseract_args, path_out_folder=workdir)
        step_label = type(step_tesseract).__name__
        step_tesseract.update_cmd()
        pipeline.log('debug', f"[{image_name}] '{step_tesseract.cmd}'")
        result = pipeline.profile(step_tesseract.execute)
        pipeline.log('info', f"[{image_name}] step {result}")
        next_in = step_tesseract.path_out

        # post correct ALTO data
        stats = []
        dict2 = {'ic)': 'ich', 's&lt;': 'sc', '&lt;': 'c'}
        must_backup = pipeline.get('step_replace', 'must_backup')
        step_replace = StepPostReplaceChars(
            next_in, dict2, must_backup=must_backup)
        step_label = type(step_replace).__name__
        step_replace.execute()
        replacements = step_replace.get_statistics()
        if replacements:
            stats += replacements
        next_in = step_replace.path_out
        replace_trailing_three = RegexReplacement(
            r'([aeioubcglnt]3[:-]*")', '3', 's')
        regex_replacements = [replace_trailing_three]
        step_regex = StepPostReplaceCharsRegex(
            next_in, regex_replacements, must_backup=must_backup)
        step_label = type(step_regex).__name__
        step_regex.execute()
        regexs = step_regex.get_statistics()
        if regexs:
            stats += regexs
        if stats:
            pipeline.log(
                'debug', f"[{image_name}] replace >>[{', '.join(stats)}]<<")
        next_in = step_replace.path_out

        # estimate OCR quality
        result = None
        estm_required = str(pipeline.get('step_language_tool', 'active'))
        if estm_required.upper() == 'TRUE':
            lturl = pipeline.get('step_language_tool', 'url')
            ltlang = pipeline.get('step_language_tool', 'language')
            if not lturl or not ltlang:
                pipeline.log(
                    'warning', f"[{image_name}] invalid {lturl} or {ltlang}, skipping")
            else:
                ltrules = pipeline.get('step_language_tool', 'enabled_rules')
                step_estm = StepEstimateOCR(next_in, lturl, ltlang, ltrules)
                step_label = type(step_estm).__name__
                if step_estm.is_available():
                    try:
                        result = pipeline.profile(step_estm.execute)
                        pipeline.log('debug', f"[{image_name}] step {result}")
                        result = step_estm.get()
                    except StepException as exc:
                        pipeline.log(
                            'warning', f"Error at '{step_label}: {exc}")

        # move ALTO Data
        step_move_alto = StepPostMoveAlto(next_in, start_path)
        step_label = type(step_move_alto).__name__
        step_move_alto.execute()

        if result is not None:
            (wtr, nws, nes, nin, nwraps, nss, nout) = result
            l_e = f"[{image_name}] WTR '{wtr}' ({nes}/{nws}, {nin}=>[{nwraps},{nss}]=>{nout})"
            pipeline.log('info', l_e)
            return (image_name, wtr, nws, nes, nin, nwraps, nss, nout)

        # if estimation result missing, just return image name and missing mark "-1"
        return (image_name, MARK_MISSING_ESTM)

    except StepException as exc:
        pipeline.log('error', f"[{start_path}] {step_label}: {exc}")
        sys.exit(1)
    except OSError as exc:
        pipeline.log('error', f"[{start_path}] {step_label}: {exc}")
        sys.exit(1)


# main entry point
if __name__ == '__main__':
    APP_ARGUMENTS = argparse.ArgumentParser(
        formatter_class=argparse.RawTextHelpFormatter)
    APP_ARGUMENTS.add_argument("scandata", help="path to scandata")
    APP_ARGUMENTS.add_argument(
        "-w", "--workdir", required=False, help="path to workdir")
    APP_ARGUMENTS.add_argument(
        "-e", "--executors", required=False, help="Number of Executors")
    APP_ARGUMENTS.add_argument(
        "-m", "--models", required=False, help="Tesseract model configuration")
    APP_ARGUMENTS.add_argument(
        "-x", "--extra", required=False, nargs='+', help='''\
        Pass args direct to tesseract
        Use Pairwise and repeatable
        i.e. like "--dpi <val> --psm <val>" ''')
    ARGS = vars(APP_ARGUMENTS.parse_args())

    SCANDATA_PATH = ARGS["scandata"]
    if not os.path.isdir(SCANDATA_PATH):
        print(
            f"[ERROR] scandata path '{SCANDATA_PATH}' invalid!", file=sys.stderr)
        sys.exit(1)

    # create ocr pipeline wrapper instance
    pipeline = OCRPipeline(SCANDATA_PATH)

    # update pipeline configuration with cli args
    pipeline.merge_args(ARGS)
    EXECUTORS = pipeline.cfg.getint('pipeline', 'executors')
    IMAGE_PATHS = pipeline.get_images_sorted()
    IMAGES_NUMBERS = [(i+1, img) for i, img in enumerate(IMAGE_PATHS)]
    START_TS = time.time()

    # perform sequential part of pipeline with parallel processing
    try:
        with concurrent.futures.ProcessPoolExecutor(max_workers=EXECUTORS) as executor:
            ESTIMATIONS = list(executor.map(_execute_pipeline, IMAGES_NUMBERS))
            estimations = [r for r in ESTIMATIONS if r[1] > MARK_MISSING_ESTM]
            if estimations:
                pipeline.store_estimations(estimations)
            else:
                pipeline.log(
                    'info', "no ocr estimation data available, no wtr-data written")

    except OSError as exc:
        pipeline.log('error', str(exc))
        raise OSError from exc

    DELTA_TS = (time.time()) - START_TS
    MSG_RT = f'{DELTA_TS:.2f} sec ({math.floor(DELTA_TS/60)}min {math.floor(DELTA_TS % 60)}sec)'
    END_TS = time.strftime('%Y-%m-%d %H:%M:%S', time.localtime())
    pipeline.log('info', f"Pipeline finished at '{END_TS}' ({MSG_RT})")
    pipeline.mark_done()<|MERGE_RESOLUTION|>--- conflicted
+++ resolved
@@ -10,8 +10,8 @@
 import os
 import pathlib
 import sys
+import tempfile
 import time
-import tempfile
 
 from lib.ocr_step import (
     StepTesseract,
@@ -72,21 +72,12 @@
         self.tesseract_args['tesseract_bin'] = self.cfg.get('step_tesseract','tesseract_bin')
 
     def _init_logger(self):
-<<<<<<< HEAD
-        fallback = os.path.join(tempfile.gettempdir(), 'ocr-pipeline-log')
-        logger_folder = self.cfg.get('pipeline', 'logdir', fallback=fallback)
-        right_now = time.strftime('%Y-%m-%d_%H-%M', time.localtime())
-        # path exists but cant be written
-        if not (os.path.exists(logger_folder) and os.access(logger_folder, os.W_OK)):
-            logger_folder = fallback
-=======
         fallback_logdir = os.path.join(tempfile.gettempdir(), 'ocr-pipeline-log')
         logger_folder = self.cfg.get('pipeline', 'logdir')
         right_now = time.strftime('%Y-%m-%d_%H-%M', time.localtime())
         # path exists but cant be written
         if not os.path.exists(logger_folder) or not os.access(logger_folder, os.W_OK):
             logger_folder = fallback_logdir
->>>>>>> 80704736
             # use default project log path
             # create if not existing
             if not os.path.exists(logger_folder):
@@ -358,6 +349,7 @@
     IMAGES_NUMBERS = [(i+1, img) for i, img in enumerate(IMAGE_PATHS)]
     START_TS = time.time()
 
+    START_TS = time.time()
     # perform sequential part of pipeline with parallel processing
     try:
         with concurrent.futures.ProcessPoolExecutor(max_workers=EXECUTORS) as executor:
