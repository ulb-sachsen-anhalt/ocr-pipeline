# -*- coding: utf-8 -*-
"""Tests OCR Pipeline API"""

import os
import shutil
import tempfile
import configparser

import pytest

from ocr_pipeline import (
    OCRPipeline
)

RES_0001_TIF = "0001.tif"
RES_0002_PNG = "0002.png"
RES_0003_JPG = "0003.jpg"
RES_00041_XML = './tests/resources/0041.xml'


@pytest.fixture(name="default_pipeline")
def create_default_pipeline(tmpdir):
    """create tmp tif data dir"""

    path_dir = tmpdir.mkdir("scandata")
    path_scan_0001 = path_dir.join(RES_0001_TIF)
    path_scan_0002 = path_dir.join(RES_0002_PNG)
    path_scan_0003 = path_dir.join(RES_0003_JPG)
    path_mark_prev = path_dir.join("ocr_busy")
    with open(path_mark_prev, 'w') as marker_file:
        marker_file.write("previous state\n")

    shutil.copyfile(RES_00041_XML, path_scan_0001)
    shutil.copyfile(RES_00041_XML, path_scan_0002)
    shutil.copyfile(RES_00041_XML, path_scan_0003)

    # reset tmp log
    tmp_log = os.path.join(tempfile.gettempdir(), 'ocr-pipeline-log')
    if os.path.exists(tmp_log):
        shutil.rmtree(tmp_log)

    return OCRPipeline(str(path_dir))


def test_ocr_pipeline_default_config(default_pipeline):
    """check default config options"""

    # act once
    pipeline = default_pipeline

    # assert
    assert pipeline
    assert pipeline.get('pipeline', 'executors') == '8'
    assert pipeline.get('pipeline', 'logger_name') == 'ocr_pipeline'
    assert pipeline.get('pipeline', 'image_ext') == 'tif,jpg,png,jpeg'
    assert pipeline.get('step_language_tool', 'language') == 'de-DE'
    assert pipeline.get('step_language_tool',
                        'enabled_rules') == 'GERMAN_SPELLER_RULE'

    # act again
    pipeline.log('info', 'this is a test log info message')

    # assert log data
    tld = os.path.join(tempfile.gettempdir(), 'ocr-pipeline-log')
    assert os.path.exists(tld)
    log_files = [os.path.join(tld, f)
                 for f in os.listdir(tld) if str(f).endswith('.log')]
    log_files.sort(key=os.path.getmtime)
    assert log_files[0]
    with open(os.path.join(tld, log_files[0]), 'r') as f_han:
        entry = f_han.readlines()[3].strip()
        assert entry.endswith('[INFO ] this is a test log info message')


def test_ocr_pipeline_config_merged(default_pipeline):
    """check how mix of config and cli-args interfere"""

    # arrange
    args = {"scandata": "/tmp/ocr-pipeline", 
            "executors": "2",
            "extra": """{
                "--tessdata-dir": "/usr/share/tesseract-ocr/4.00/tessdata",
                "--dpi": "451",
                "--psm": "13"}"""
            }

    # act
    pipeline = default_pipeline
    pipeline.merge_args(args)

    # assert
    assert pipeline.cfg['step_tesseract']
    extra = "--tessdata-dir /usr/share/tesseract-ocr/4.00/tessdata --psm 13"
    assert pipeline.cfg['step_tesseract']['extra'] == extra
    assert pipeline.cfg.getint('step_tesseract', 'dpi') == 451
    assert True


def test_ocr_pipeline_config_merge_missing(default_pipeline):
    """check how mix of config and cli-args with missing dpi"""

    cp = configparser.ConfigParser()
    test_dir = os.path.dirname(os.path.dirname(__file__))
    conf_file = os.path.join(test_dir, 'conf', 'ocr_config.ini')
    cp.read(conf_file)

    # arrange
    args = {"scandata": "/tmp/ocr-pipeline",
            "executors": "2",
            "extra": '{"oem":"1"}'}

    # act
    pipeline = default_pipeline
    pipeline.merge_args(args)

    # assert
    assert pipeline.cfg['step_tesseract']
    assert pipeline.cfg['step_tesseract']['extra'] == "oem 1"
    assert pipeline.cfg.getint('step_tesseract', 'dpi')\
        == int(cp['step_tesseract']['dpi'])
    assert pipeline.cfg['step_tesseract']['model_configs']\
        == cp['step_tesseract']['model_configs']


def test_ocr_pipeline_mark_done(default_pipeline):
    """check marker file changed"""

    # act
    default_pipeline.mark_done()

    # assert
    default_scanpath = default_pipeline.scandata_path
    new_mark_path = os.path.join(default_scanpath, 'ocr_done')
    assert os.path.exists(new_mark_path)
    with open(new_mark_path, 'r') as f_han:
        entries = f_han.readlines()
        last_entry = entries[-1]
        assert last_entry.endswith('switch to state ocr_done')


def test_ocr_pipeline_get_images(default_pipeline):
    """check all images are respected and sorted, too"""

    # act
    images = default_pipeline.get_images_sorted()
    default_scanpath = default_pipeline.scandata_path

    # assert
    assert images
    assert os.path.join(default_scanpath, RES_0001_TIF) in images
    assert os.path.join(default_scanpath, RES_0002_PNG) in images
    assert os.path.join(default_scanpath, RES_0003_JPG) in images
    assert os.path.join(default_scanpath, RES_0001_TIF) == images[0]
    assert os.path.join(default_scanpath, RES_0002_PNG) == images[1]
    assert os.path.join(default_scanpath, RES_0003_JPG) == images[2]


def test_ocr_pipeline_prepare_workdir(default_pipeline):
    """check default workspace setup"""

    # act
    default_pipeline.prepare_workdir()

    # assert
<<<<<<< HEAD
    assert workdir == '/tmp/ocr-pipeline-workdir'
=======
    assert default_pipeline.cfg.get('pipeline', 'workdir') == '/tmp/ocr-pipeline-work'
>>>>>>> 51126d79


def test_ocr_pipeline_profile(default_pipeline):
    """check profiling"""

    # arrange
    # pylint: disable=missing-class-docstring,too-few-public-methods
    class InnerClass:

        # pylint: disable=missing-function-docstring,no-self-use
        def func(self):
            return [i*i for i in range(1, 2000000)]

    # act
    inner = InnerClass()
    result = default_pipeline.profile(inner.func)
    assert "'test_ocr_pipeline_profile' passed in" in result


def test_ocr_pipeline_estimations(default_pipeline):
    """check estimation data persisted"""

    # arrange
    estms = [('0001.tif', 21.476, 3143, 675, 506, 29, 24, 482),
             ('0002.png', 38.799, 1482, 575, 193, 11, 34, 159),
             ('0003.jpg', 39.519, 582, 230, 152, 2, 12, 140)]

    # act
    wtr_path = default_pipeline.store_estimations(estms)

    # assert
    assert os.path.exists(wtr_path)<|MERGE_RESOLUTION|>--- conflicted
+++ resolved
@@ -68,7 +68,7 @@
     log_files.sort(key=os.path.getmtime)
     assert log_files[0]
     with open(os.path.join(tld, log_files[0]), 'r') as f_han:
-        entry = f_han.readlines()[3].strip()
+        entry = f_han.readlines()[4].strip()
         assert entry.endswith('[INFO ] this is a test log info message')
 
 
@@ -162,11 +162,7 @@
     default_pipeline.prepare_workdir()
 
     # assert
-<<<<<<< HEAD
-    assert workdir == '/tmp/ocr-pipeline-workdir'
-=======
-    assert default_pipeline.cfg.get('pipeline', 'workdir') == '/tmp/ocr-pipeline-work'
->>>>>>> 51126d79
+    assert default_pipeline.cfg.get('pipeline', 'workdir') == '/opt/ocr-pipeline/workdir'
 
 
 def test_ocr_pipeline_profile(default_pipeline):
